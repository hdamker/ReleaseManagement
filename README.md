--- conflicted
+++ resolved
@@ -13,25 +13,16 @@
 * Guidelines and assets for Release Management in CAMARA
 * Describe, develop, document and test the deliverables
 * Started: November 2023
-* First release: r1.0.0 (July 2024)
 
 ## Release Process Information
 
-<<<<<<< HEAD
-This is the first pre-release of the Release Management documents with version 0.1.0.
+This is the first release of the Release Management documents with version 0.1.0.
 
 It contains the Release Management approved documents in the **documentation** folder:
    - [API_Release_Guidelines.md](https://github.com/camaraproject/ReleaseManagement/blob/r1.1/documentation/API_Release_Guidelines.md) - An extract of the API Release Management process form the CAMARA wiki.
    - [API-Readiness-Checklist.md](https://github.com/camaraproject/ReleaseManagement/blob/r1.1/documentation/API-Readiness-Checklist.md) - The checklist (template to copy) to ensure release readiness of the API according to its release type (alpha, release-candidate, public).
    - [CHANGELOG_TEMPLATE.md (template for copying)](https://github.com/camaraproject/ReleaseManagement/blob/r1.1/documentation/CHANGELOG_TEMPLATE.md)
    - An example of the CHANGELOG created per the release management process is here: [CHANGELOG_EXAMPLE.md](https://github.com/camaraproject/ReleaseManagement/blob/r1.1/documentation/SupportingDocuments/CHANGELOG_EXAMPLE.md)
-=======
-This projects contains the following documentation:
-
-* [API Release Guidelines](/documentation/API_Release_Guidelines.md)
-* [API Readiness Checklist (template for copying)](/documentation/API-Readiness-Checklist.md)
-* [CHANGELOG (template for copying)](/documentation/CHANGELOG_TEMPLATE.md)
->>>>>>> 4cdc22ab
 
 An example of the CHANGELOG created per the release management process is here: [CHANGELOG EXAMPLE](/documentation/SupportingDocuments/CHANGELOG_EXAMPLE.md)
 
