--- conflicted
+++ resolved
@@ -1,12 +1,6 @@
-<<<<<<< HEAD
-# Changelog QualityOnDemand - new
-
-This **example CHANGELOG file** shows how to update an existing changelog (taken from qod) is extended for new releases according to release process.
-=======
 # Changelog QualityOnDemand
 
-NOTE: As this example is based on the actual CHANGELOG of QualityOnDemand it is important to note that the content of the the v0.10.x releases is here **rewritten only for illustration purposes** according to the new release process. Within the real sub project the new release process will only be applied to new releases, the existing content of the CHANGELOG file SHALL NOT be rewritten!
->>>>>>> e4688b37
+NOTE: As this **example CHANGELOG file** is based on the actual CHANGELOG of QualityOnDemand it is important to note that the content of the the v0.10.x releases is here **rewritten only for illustration purposes** according to the new release process. Within the real sub project the new release process will only be applied to new releases, the existing content of the CHANGELOG file SHALL NOT be rewritten!
 
 ## Table of content
 
